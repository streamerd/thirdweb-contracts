--- conflicted
+++ resolved
@@ -77,33 +77,6 @@
         }
     }
 
-<<<<<<< HEAD
-    /// @dev Transfer `amount` of ERC20 token from `from` to `to`.
-    function safeTransferERC20WithBalanceCheck(
-        address _currency,
-        address _from,
-        address _to,
-        uint256 _amount
-    ) internal {
-        if (_from == _to) {
-            return;
-        }
-
-        uint256 balBefore = IERC20Upgradeable(_currency).balanceOf(_to);
-
-        if (_from == address(this)) {
-            IERC20Upgradeable(_currency).safeTransfer(_to, _amount);
-        } else {
-            IERC20Upgradeable(_currency).safeTransferFrom(_from, _to, _amount);
-        }
-
-        uint256 balAfter = IERC20Upgradeable(_currency).balanceOf(_to);
-
-        require(balAfter == balBefore + _amount, "currency transfer failed.");
-    }
-
-=======
->>>>>>> 8d3d7756
     /// @dev Transfers `amount` of native token to `to`.
     function safeTransferNativeToken(address to, uint256 value) internal {
         // solhint-disable avoid-low-level-calls
