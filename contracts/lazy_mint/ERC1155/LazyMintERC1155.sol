// SPDX-License-Identifier: Apache-2.0
pragma solidity ^0.8.0;

// Interface
import { ILazyMintERC1155 } from "./ILazyMintERC1155.sol";

// Token
import "@openzeppelin/contracts/token/ERC1155/ERC1155.sol";

// Protocol control center.
import { ProtocolControl } from "../../ProtocolControl.sol";

// Royalties
import "@openzeppelin/contracts/interfaces/IERC2981.sol";

// Access Control + security
import "@openzeppelin/contracts/security/ReentrancyGuard.sol";
import "@openzeppelin/contracts/access/AccessControlEnumerable.sol";

// Meta transactions
import "@openzeppelin/contracts/metatx/ERC2771Context.sol";

// Utils
import "@openzeppelin/contracts/utils/cryptography/MerkleProof.sol";
import "@openzeppelin/contracts/utils/Multicall.sol";
import "@openzeppelin/contracts/utils/Strings.sol";

// Helper interfaces
import { IWETH } from "../../interfaces/IWETH.sol";
import "@openzeppelin/contracts/token/ERC20/IERC20.sol";

contract LazyMintERC1155 is
    ILazyMintERC1155,
    ERC1155,
    ERC2771Context,
    IERC2981,
    AccessControlEnumerable,
    ReentrancyGuard,
    Multicall
{
    using Strings for uint256;

    /// @dev Only TRANSFER_ROLE holders can have tokens transferred from or to them, during restricted transfers.
    bytes32 public constant TRANSFER_ROLE = keccak256("TRANSFER_ROLE");
    /// @dev Only MINTER_ROLE holders can lazy mint NFTs (i.e. can call functions prefixed with `lazyMint`).
    bytes32 public constant MINTER_ROLE = keccak256("MINTER_ROLE");

    /// @dev The address interpreted as native token of the chain.
    address public constant NATIVE_TOKEN = 0xEeeeeEeeeEeEeeEeEeEeeEEEeeeeEeeeeeeeEEeE;

    /// @dev The address of the native token wrapper contract.
    address public immutable nativeTokenWrapper;

    /// @dev The adress that receives all primary sales value.
    address public defaultSaleRecipient;

    /// @dev The next token ID of the NFT to "lazy mint".
    uint256 public nextTokenIdToMint;

    /// @dev Contract interprets 10_000 as 100%.
    uint64 private constant MAX_BPS = 10_000;

    /// @dev The % of secondary sales collected as royalties. See EIP 2981.
    uint64 public royaltyBps;

    /// @dev The % of primary sales collected by the contract as fees.
    uint120 public feeBps;

    /// @dev Whether transfers on tokens are restricted.
    bool public transfersRestricted;

    /// @dev Contract level metadata.
    string public contractURI;

    /// @dev The protocol control center.
    ProtocolControl internal controlCenter;

    uint256[] private baseURIIndices;

    /// @dev End token Id => URI that overrides `baseURI + tokenId` convention.
    mapping(uint256 => string) private baseURI;
    /// @dev Token ID => total circulating supply of tokens with that ID.
    mapping(uint256 => uint256) public totalSupply;
    /// @dev Token ID => public claim conditions for tokens with that ID.
    mapping(uint256 => ClaimConditions) public claimConditions;
    /// @dev Token ID => the address of the recipient of primary sales.
    mapping(uint256 => address) public saleRecipient;

    /// @dev Checks whether caller has DEFAULT_ADMIN_ROLE on the protocol control center.
    modifier onlyProtocolAdmin() {
        require(controlCenter.hasRole(controlCenter.DEFAULT_ADMIN_ROLE(), _msgSender()), "not protocol admin.");
        _;
    }

    /// @dev Checks whether caller has DEFAULT_ADMIN_ROLE.
    modifier onlyModuleAdmin() {
        require(hasRole(DEFAULT_ADMIN_ROLE, _msgSender()), "not module admin.");
        _;
    }

    /// @dev Checks whether caller has MINTER_ROLE.
    modifier onlyMinter() {
        require(hasRole(MINTER_ROLE, _msgSender()), "not minter.");
        _;
    }

    constructor(
        string memory _contractURI,
        address payable _controlCenter,
        address _trustedForwarder,
        address _nativeTokenWrapper,
        address _saleRecipient,
        uint128 _royaltyBps,
        uint128 _feeBps
    ) ERC1155("") ERC2771Context(_trustedForwarder) {
        controlCenter = ProtocolControl(_controlCenter);
        nativeTokenWrapper = _nativeTokenWrapper;
        defaultSaleRecipient = _saleRecipient;
        contractURI = _contractURI;
        royaltyBps = uint64(_royaltyBps);
        feeBps = uint120(_feeBps);

        address deployer = _msgSender();
        _setupRole(DEFAULT_ADMIN_ROLE, deployer);
        _setupRole(MINTER_ROLE, deployer);
        _setupRole(TRANSFER_ROLE, deployer);
    }

    ///     =====   Public functions  =====

    /// @dev Returns the URI for a given tokenId.
    function uri(uint256 _tokenId) public view override returns (string memory _tokenURI) {
        for (uint256 i = 0; i < baseURIIndices.length; i += 1) {
            if (_tokenId < baseURIIndices[i]) {
                return string(abi.encodePacked(baseURI[baseURIIndices[i]], _tokenId.toString()));
            }
        }

        return "";
    }

    /// @dev Returns the URI for a given tokenId.
    function tokenURI(uint256 _tokenId) public view returns (string memory _tokenURI) {
        return uri(_tokenId);
    }

    /// @dev At any given moment, returns the uid for the active mint condition for a given tokenId.
    function getIndexOfActiveCondition(uint256 _tokenId) public view returns (uint256) {
        uint256 totalConditionCount = claimConditions[_tokenId].totalConditionCount;

        require(totalConditionCount > 0, "no public mint condition.");

        for (uint256 i = totalConditionCount; i > 0; i -= 1) {
            if (block.timestamp >= claimConditions[_tokenId].claimConditionAtIndex[i - 1].startTimestamp) {
                return i - 1;
            }
        }

        revert("no active mint condition.");
    }

    ///     =====   External functions  =====

    /**
     *  @dev Lets an account with `MINTER_ROLE` mint tokens of ID from `nextTokenIdToMint`
     *       to `nextTokenIdToMint + _amount - 1`. The URIs for these tokenIds is baseURI + `${tokenId}`.
     */
    function lazyMint(uint256 _amount, string calldata _baseURIForTokens) external onlyMinter {
        uint256 startId = nextTokenIdToMint;
        uint256 baseURIIndex = startId + _amount;

        nextTokenIdToMint = baseURIIndex;
        baseURI[baseURIIndex] = _baseURIForTokens;
        baseURIIndices.push(baseURIIndex);

        emit LazyMintedTokens(startId, startId + _amount - 1, _baseURIForTokens);
    }

    /// @dev Lets an account claim a given quantity of tokens, of a single tokenId.
    function claim(
        uint256 _tokenId,
        uint256 _quantity,
        bytes32[] calldata _proofs
    ) external payable nonReentrant {
        // Get the claim conditions.
        uint256 activeConditionIndex = getIndexOfActiveCondition(_tokenId);
        ClaimCondition memory condition = claimConditions[_tokenId].claimConditionAtIndex[activeConditionIndex];

        // Verify claim validity. If not valid, revert.
        verifyClaimIsValid(_tokenId, _quantity, _proofs, activeConditionIndex, condition);

        // If there's a price, collect price.
        collectClaimPrice(condition, _quantity, _tokenId);

        // Mint the relevant tokens to claimer.
        transferClaimedTokens(activeConditionIndex, _tokenId, _quantity);

        emit ClaimedTokens(activeConditionIndex, _tokenId, _msgSender(), _quantity);
    }

    // @dev Lets a module admin update mint conditions without resetting the restrictions.
    function updateClaimConditions(uint256 _tokenId, ClaimCondition[] calldata _conditions) external onlyModuleAdmin {
        resetClaimConditions(_tokenId, _conditions);

<<<<<<< HEAD
        emit NewClaimConditions(_tokenId, _conditions);
    }
=======
            claimConditions[_tokenId].claimConditionAtIndex[indexForCondition] = ClaimCondition({
                startTimestamp: _conditions[i].startTimestamp,
                maxClaimableSupply: _conditions[i].maxClaimableSupply,
                supplyClaimed: 0,
                quantityLimitPerTransaction: _conditions[i].quantityLimitPerTransaction,
                waitTimeInSecondsBetweenClaims: _conditions[i].waitTimeInSecondsBetweenClaims,
                pricePerToken: _conditions[i].pricePerToken,
                currency: _conditions[i].currency,
                merkleRoot: _conditions[i].merkleRoot
            });

            indexForCondition += 1;
            lastConditionStartTimestamp = _conditions[i].startTimestamp;
        }

        uint256 totalConditionCount = claimConditions[_tokenId].totalConditionCount;
        if (indexForCondition < totalConditionCount) {
            for (uint256 j = indexForCondition; j < totalConditionCount; j += 1) {
                delete claimConditions[_tokenId].claimConditionAtIndex[j];
            }
        }
>>>>>>> ff032caf

    /// @dev Lets a module admin set mint conditions.
    function setClaimConditions(uint256 _tokenId, ClaimCondition[] calldata _conditions) external onlyModuleAdmin {
        uint256 numOfConditionsSet = resetClaimConditions(_tokenId, _conditions);
        resetTimestampRestriction(_tokenId, numOfConditionsSet);

        emit NewClaimConditions(_tokenId, _conditions);
    }

    /// @dev See EIP 2981
    function royaltyInfo(uint256, uint256 salePrice)
        external
        view
        virtual
        override
        returns (address receiver, uint256 royaltyAmount)
    {
        receiver = controlCenter.getRoyaltyTreasury(address(this));
        royaltyAmount = (salePrice * royaltyBps) / MAX_BPS;
    }

    //      =====   Setter functions  =====

    /// @dev Lets a module admin set the default recipient of all primary sales.
    function setDefaultSaleRecipient(address _saleRecipient) external onlyModuleAdmin {
        defaultSaleRecipient = _saleRecipient;
        emit NewSaleRecipient(_saleRecipient, type(uint256).max, true);
    }

    /// @dev Lets a module admin set the recipient of all primary sales for a given token ID.
    function setSaleRecipient(uint256 _tokenId, address _saleRecipient) external onlyModuleAdmin {
        saleRecipient[_tokenId] = _saleRecipient;
        emit NewSaleRecipient(_saleRecipient, _tokenId, false);
    }

    /// @dev Lets a module admin update the royalties paid on secondary token sales.
    function setRoyaltyBps(uint256 _royaltyBps) public onlyModuleAdmin {
        require(_royaltyBps <= MAX_BPS, "bps <= 10000.");

        royaltyBps = uint64(_royaltyBps);

        emit RoyaltyUpdated(_royaltyBps);
    }

    /// @dev Lets a module admin update the fees on primary sales.
    function setFeeBps(uint256 _feeBps) public onlyModuleAdmin {
        require(_feeBps <= MAX_BPS, "bps <= 10000.");

        feeBps = uint120(_feeBps);

        emit PrimarySalesFeeUpdates(_feeBps);
    }

    /// @dev Lets a module admin restrict token transfers.
    function setRestrictedTransfer(bool _restrictedTransfer) external onlyModuleAdmin {
        transfersRestricted = _restrictedTransfer;

        emit TransfersRestricted(_restrictedTransfer);
    }

    /// @dev Lets a module admin set the URI for contract-level metadata.
    function setContractURI(string calldata _uri) external onlyProtocolAdmin {
        contractURI = _uri;
    }

    //      =====   Getter functions  =====

    /// @dev Returns the current active mint condition for a given tokenId.
    function getTimestampForNextValidClaim(
        uint256 _tokenId,
        uint256 _index,
        address _claimer
    ) public view returns (uint256 nextValidTimestampForClaim) {
        uint256 timestampIndex = _index + claimConditions[_tokenId].timstampLimitIndex;
        uint256 timestampOfLastClaim = claimConditions[_tokenId].timestampOfLastClaim[_claimer][timestampIndex];

        unchecked {
            nextValidTimestampForClaim =
                timestampOfLastClaim +
                claimConditions[_tokenId].claimConditionAtIndex[_index].waitTimeInSecondsBetweenClaims;

            if (nextValidTimestampForClaim < timestampOfLastClaim) {
                nextValidTimestampForClaim = type(uint256).max;
            }
        }
    }

    /// @dev Returns the  mint condition for a given tokenId, at the given index.
    function getClaimConditionAtIndex(uint256 _tokenId, uint256 _index)
        external
        view
        returns (ClaimCondition memory mintCondition)
    {
        mintCondition = claimConditions[_tokenId].claimConditionAtIndex[_index];
    }

    //      =====   Internal functions  =====
<<<<<<< HEAD

    /// @dev Lets a module admin set mint conditions for a given tokenId.
    function resetClaimConditions(uint256 _tokenId, ClaimCondition[] calldata _conditions) internal returns(uint256 indexForCondition) {
        // make sure the conditions are sorted in ascending order
        uint256 lastConditionStartTimestamp;

        for (uint256 i = 0; i < _conditions.length; i++) {
            require(
                lastConditionStartTimestamp == 0 || lastConditionStartTimestamp < _conditions[i].startTimestamp,
                "startTimestamp must be in ascending order."
            );
            require(_conditions[i].maxClaimableSupply > 0, "max mint supply cannot be 0.");
            require(_conditions[i].quantityLimitPerTransaction > 0, "quantity limit cannot be 0.");

            claimConditions[_tokenId].claimConditionAtIndex[indexForCondition] = ClaimCondition({
                startTimestamp: _conditions[i].startTimestamp,
                maxClaimableSupply: _conditions[i].maxClaimableSupply,
                supplyClaimed: 0,
                quantityLimitPerTransaction: _conditions[i].quantityLimitPerTransaction,
                waitTimeInSecondsBetweenClaims: _conditions[i].waitTimeInSecondsBetweenClaims,
                pricePerToken: _conditions[i].pricePerToken,
                currency: _conditions[i].currency,
                merkleRoot: _conditions[i].merkleRoot
            });

            indexForCondition += 1;
            lastConditionStartTimestamp = _conditions[i].startTimestamp;
        }

        uint256 totalConditionCount = claimConditions[_tokenId].totalConditionCount;
        if(indexForCondition < totalConditionCount) {
            for(uint256 j = indexForCondition; j < totalConditionCount; j += 1) {
                delete claimConditions[_tokenId].claimConditionAtIndex[j];
            }
        }

        claimConditions[_tokenId].totalConditionCount = indexForCondition;
    }

    /// @dev Updates the `timstampLimitIndex` to reset the time restriction between claims, for a claim condition.
    function resetTimestampRestriction(uint256 _tokenId, uint256 _factor) internal {
        claimConditions[_tokenId].timstampLimitIndex += _factor;
    }
=======
>>>>>>> ff032caf

    /// @dev Checks whether a request to claim tokens obeys the active mint condition.
    function verifyClaimIsValid(
        uint256 _tokenId,
        uint256 _quantity,
        bytes32[] calldata _proofs,
        uint256 _conditionIndex,
        ClaimCondition memory _mintCondition
    ) internal view {
        require(_quantity > 0 && _quantity <= _mintCondition.quantityLimitPerTransaction, "invalid quantity claimed.");
        require(
            _mintCondition.supplyClaimed + _quantity <= _mintCondition.maxClaimableSupply,
            "exceed max mint supply."
        );

        uint256 timestampIndex = _conditionIndex + claimConditions[_tokenId].timstampLimitIndex;
        uint256 timestampOfLastClaim = claimConditions[_tokenId].timestampOfLastClaim[_msgSender()][timestampIndex];
        uint256 nextValidTimestampForClaim = getTimestampForNextValidClaim(_tokenId, _conditionIndex, _msgSender());
        require(timestampOfLastClaim == 0 || block.timestamp >= nextValidTimestampForClaim, "cannot claim yet.");

        if (_mintCondition.merkleRoot != bytes32(0)) {
            bytes32 leaf = keccak256(abi.encodePacked(_msgSender()));
            require(MerkleProof.verify(_proofs, _mintCondition.merkleRoot, leaf), "not in whitelist.");
        }
    }

    /// @dev Collects and distributes the primary sale value of tokens being claimed.
    function collectClaimPrice(
        ClaimCondition memory _mintCondition,
        uint256 _quantityToClaim,
        uint256 _tokenId
    ) internal {
        if (_mintCondition.pricePerToken <= 0) {
            return;
        }

        uint256 totalPrice = _quantityToClaim * _mintCondition.pricePerToken;
        uint256 fees = (totalPrice * feeBps) / MAX_BPS;

        if (_mintCondition.currency == NATIVE_TOKEN) {
            require(msg.value == totalPrice, "must send total price.");
        } else {
            validateERC20BalAndAllowance(_msgSender(), _mintCondition.currency, totalPrice);
        }

        transferCurrency(_mintCondition.currency, _msgSender(), controlCenter.getRoyaltyTreasury(address(this)), fees);

        address recipient = saleRecipient[_tokenId];
        transferCurrency(
            _mintCondition.currency,
            _msgSender(),
            recipient == address(0) ? defaultSaleRecipient : recipient,
            totalPrice - fees
        );
    }

    /// @dev Transfers the tokens being claimed.
    function transferClaimedTokens(
        uint256 _claimConditionIndex,
        uint256 _tokenId,
        uint256 _quantityBeingClaimed
    ) internal {
        // Update the supply minted under mint condition.
        claimConditions[_tokenId].claimConditionAtIndex[_claimConditionIndex].supplyClaimed += _quantityBeingClaimed;
        // Update the claimer's next valid timestamp to mint. If next mint timestamp overflows, cap it to max uint256.
<<<<<<< HEAD
        uint256 timestampIndex = _claimConditionIndex + claimConditions[_tokenId].timstampLimitIndex;
        claimConditions[_tokenId].timestampOfLastClaim[_msgSender()][timestampIndex] = block.timestamp;
=======
        uint256 timestampIndex = _mintConditionIndex + claimConditions[_tokenId].timstampLimitIndex;
        uint256 newNextMintTimestamp = _mintCondition.waitTimeInSecondsBetweenClaims;
        unchecked {
            newNextMintTimestamp += block.timestamp;
            if (newNextMintTimestamp < _mintCondition.waitTimeInSecondsBetweenClaims) {
                newNextMintTimestamp = type(uint256).max;
            }
        }
        claimConditions[_tokenId].nextValidTimestampForClaim[_msgSender()][timestampIndex] = newNextMintTimestamp;
>>>>>>> ff032caf

        _mint(_msgSender(), _tokenId, _quantityBeingClaimed, "");
    }

    /// @dev Transfers a given amount of currency.
    function transferCurrency(
        address _currency,
        address _from,
        address _to,
        uint256 _amount
    ) internal {
        if (_currency == NATIVE_TOKEN) {
            if (_from == address(this)) {
                IWETH(nativeTokenWrapper).withdraw(_amount);
                safeTransferNativeToken(_to, _amount);
            } else if (_to == address(this)) {
                require(_amount == msg.value, "native token value does not match bid amount.");
                IWETH(nativeTokenWrapper).deposit{ value: _amount }();
            } else {
                safeTransferNativeToken(_to, _amount);
            }
        } else {
            safeTransferERC20(_currency, _from, _to, _amount);
        }
    }

    /// @dev Validates that `_addrToCheck` owns and has approved contract to transfer the appropriate amount of currency
    function validateERC20BalAndAllowance(
        address _addrToCheck,
        address _currency,
        uint256 _currencyAmountToCheckAgainst
    ) internal view {
        require(
            IERC20(_currency).balanceOf(_addrToCheck) >= _currencyAmountToCheckAgainst &&
                IERC20(_currency).allowance(_addrToCheck, address(this)) >= _currencyAmountToCheckAgainst,
            "insufficient currency balance or allowance."
        );
    }

    /// @dev Transfers `amount` of native token to `to`.
    function safeTransferNativeToken(address to, uint256 value) internal {
        (bool success, ) = to.call{ value: value }("");
        if (!success) {
            IWETH(nativeTokenWrapper).deposit{ value: value }();
            safeTransferERC20(nativeTokenWrapper, address(this), to, value);
        }
    }

    /// @dev Transfer `amount` of ERC20 token from `from` to `to`.
    function safeTransferERC20(
        address _currency,
        address _from,
        address _to,
        uint256 _amount
    ) internal {
        uint256 balBefore = IERC20(_currency).balanceOf(_to);
        bool success = IERC20(_currency).transferFrom(_from, _to, _amount);
        uint256 balAfter = IERC20(_currency).balanceOf(_to);

        require(success && balAfter == balBefore + _amount, "failed to transfer currency.");
    }

    ///     =====   ERC 1155 functions  =====

    /// @dev Lets a token owner burn the tokens they own (i.e. destroy for good)
    function burn(
        address account,
        uint256 id,
        uint256 value
    ) public virtual {
        require(
            account == _msgSender() || isApprovedForAll(account, _msgSender()),
            "ERC1155: caller is not owner nor approved."
        );

        _burn(account, id, value);
    }

    /// @dev Lets a token owner burn multiple tokens they own at once (i.e. destroy for good)
    function burnBatch(
        address account,
        uint256[] memory ids,
        uint256[] memory values
    ) public virtual {
        require(
            account == _msgSender() || isApprovedForAll(account, _msgSender()),
            "ERC1155: caller is not owner nor approved."
        );

        _burnBatch(account, ids, values);
    }

    /**
     * @dev See {ERC1155-_beforeTokenTransfer}.
     */
    function _beforeTokenTransfer(
        address operator,
        address from,
        address to,
        uint256[] memory ids,
        uint256[] memory amounts,
        bytes memory data
    ) internal virtual override {
        super._beforeTokenTransfer(operator, from, to, ids, amounts, data);

        // if transfer is restricted on the contract, we still want to allow burning and minting
        if (transfersRestricted && from != address(0) && to != address(0)) {
            require(hasRole(TRANSFER_ROLE, from) || hasRole(TRANSFER_ROLE, to), "restricted to TRANSFER_ROLE holders.");
        }

        if (from == address(0)) {
            for (uint256 i = 0; i < ids.length; ++i) {
                totalSupply[ids[i]] += amounts[i];
            }
        }

        if (to == address(0)) {
            for (uint256 i = 0; i < ids.length; ++i) {
                totalSupply[ids[i]] -= amounts[i];
            }
        }
    }

    ///     =====   Low level overrides  =====

    function supportsInterface(bytes4 interfaceId)
        public
        view
        virtual
        override(ERC1155, AccessControlEnumerable, IERC165)
        returns (bool)
    {
        return interfaceId == type(IERC1155).interfaceId || interfaceId == type(IERC2981).interfaceId;
    }

    function _msgSender() internal view virtual override(Context, ERC2771Context) returns (address sender) {
        return ERC2771Context._msgSender();
    }

    function _msgData() internal view virtual override(Context, ERC2771Context) returns (bytes calldata) {
        return ERC2771Context._msgData();
    }
}<|MERGE_RESOLUTION|>--- conflicted
+++ resolved
@@ -202,10 +202,120 @@
     function updateClaimConditions(uint256 _tokenId, ClaimCondition[] calldata _conditions) external onlyModuleAdmin {
         resetClaimConditions(_tokenId, _conditions);
 
-<<<<<<< HEAD
         emit NewClaimConditions(_tokenId, _conditions);
     }
-=======
+
+
+    /// @dev Lets a module admin set mint conditions.
+    function setClaimConditions(uint256 _tokenId, ClaimCondition[] calldata _conditions) external onlyModuleAdmin {
+        uint256 numOfConditionsSet = resetClaimConditions(_tokenId, _conditions);
+        resetTimestampRestriction(_tokenId, numOfConditionsSet);
+
+        emit NewClaimConditions(_tokenId, _conditions);
+    }
+
+    /// @dev See EIP 2981
+    function royaltyInfo(uint256, uint256 salePrice)
+        external
+        view
+        virtual
+        override
+        returns (address receiver, uint256 royaltyAmount)
+    {
+        receiver = controlCenter.getRoyaltyTreasury(address(this));
+        royaltyAmount = (salePrice * royaltyBps) / MAX_BPS;
+    }
+
+    //      =====   Setter functions  =====
+
+    /// @dev Lets a module admin set the default recipient of all primary sales.
+    function setDefaultSaleRecipient(address _saleRecipient) external onlyModuleAdmin {
+        defaultSaleRecipient = _saleRecipient;
+        emit NewSaleRecipient(_saleRecipient, type(uint256).max, true);
+    }
+
+    /// @dev Lets a module admin set the recipient of all primary sales for a given token ID.
+    function setSaleRecipient(uint256 _tokenId, address _saleRecipient) external onlyModuleAdmin {
+        saleRecipient[_tokenId] = _saleRecipient;
+        emit NewSaleRecipient(_saleRecipient, _tokenId, false);
+    }
+
+    /// @dev Lets a module admin update the royalties paid on secondary token sales.
+    function setRoyaltyBps(uint256 _royaltyBps) public onlyModuleAdmin {
+        require(_royaltyBps <= MAX_BPS, "bps <= 10000.");
+
+        royaltyBps = uint64(_royaltyBps);
+
+        emit RoyaltyUpdated(_royaltyBps);
+    }
+
+    /// @dev Lets a module admin update the fees on primary sales.
+    function setFeeBps(uint256 _feeBps) public onlyModuleAdmin {
+        require(_feeBps <= MAX_BPS, "bps <= 10000.");
+
+        feeBps = uint120(_feeBps);
+
+        emit PrimarySalesFeeUpdates(_feeBps);
+    }
+
+    /// @dev Lets a module admin restrict token transfers.
+    function setRestrictedTransfer(bool _restrictedTransfer) external onlyModuleAdmin {
+        transfersRestricted = _restrictedTransfer;
+
+        emit TransfersRestricted(_restrictedTransfer);
+    }
+
+    /// @dev Lets a module admin set the URI for contract-level metadata.
+    function setContractURI(string calldata _uri) external onlyProtocolAdmin {
+        contractURI = _uri;
+    }
+
+    //      =====   Getter functions  =====
+
+    /// @dev Returns the current active mint condition for a given tokenId.
+    function getTimestampForNextValidClaim(
+        uint256 _tokenId,
+        uint256 _index,
+        address _claimer
+    ) public view returns (uint256 nextValidTimestampForClaim) {
+        uint256 timestampIndex = _index + claimConditions[_tokenId].timstampLimitIndex;
+        uint256 timestampOfLastClaim = claimConditions[_tokenId].timestampOfLastClaim[_claimer][timestampIndex];
+
+        unchecked {
+            nextValidTimestampForClaim =
+                timestampOfLastClaim +
+                claimConditions[_tokenId].claimConditionAtIndex[_index].waitTimeInSecondsBetweenClaims;
+
+            if (nextValidTimestampForClaim < timestampOfLastClaim) {
+                nextValidTimestampForClaim = type(uint256).max;
+            }
+        }
+    }
+
+    /// @dev Returns the  mint condition for a given tokenId, at the given index.
+    function getClaimConditionAtIndex(uint256 _tokenId, uint256 _index)
+        external
+        view
+        returns (ClaimCondition memory mintCondition)
+    {
+        mintCondition = claimConditions[_tokenId].claimConditionAtIndex[_index];
+    }
+
+    //      =====   Internal functions  =====
+
+    /// @dev Lets a module admin set mint conditions for a given tokenId.
+    function resetClaimConditions(uint256 _tokenId, ClaimCondition[] calldata _conditions) internal returns(uint256 indexForCondition) {
+        // make sure the conditions are sorted in ascending order
+        uint256 lastConditionStartTimestamp;
+
+        for (uint256 i = 0; i < _conditions.length; i++) {
+            require(
+                lastConditionStartTimestamp == 0 || lastConditionStartTimestamp < _conditions[i].startTimestamp,
+                "startTimestamp must be in ascending order."
+            );
+            require(_conditions[i].maxClaimableSupply > 0, "max mint supply cannot be 0.");
+            require(_conditions[i].quantityLimitPerTransaction > 0, "quantity limit cannot be 0.");
+
             claimConditions[_tokenId].claimConditionAtIndex[indexForCondition] = ClaimCondition({
                 startTimestamp: _conditions[i].startTimestamp,
                 maxClaimableSupply: _conditions[i].maxClaimableSupply,
@@ -222,140 +332,6 @@
         }
 
         uint256 totalConditionCount = claimConditions[_tokenId].totalConditionCount;
-        if (indexForCondition < totalConditionCount) {
-            for (uint256 j = indexForCondition; j < totalConditionCount; j += 1) {
-                delete claimConditions[_tokenId].claimConditionAtIndex[j];
-            }
-        }
->>>>>>> ff032caf
-
-    /// @dev Lets a module admin set mint conditions.
-    function setClaimConditions(uint256 _tokenId, ClaimCondition[] calldata _conditions) external onlyModuleAdmin {
-        uint256 numOfConditionsSet = resetClaimConditions(_tokenId, _conditions);
-        resetTimestampRestriction(_tokenId, numOfConditionsSet);
-
-        emit NewClaimConditions(_tokenId, _conditions);
-    }
-
-    /// @dev See EIP 2981
-    function royaltyInfo(uint256, uint256 salePrice)
-        external
-        view
-        virtual
-        override
-        returns (address receiver, uint256 royaltyAmount)
-    {
-        receiver = controlCenter.getRoyaltyTreasury(address(this));
-        royaltyAmount = (salePrice * royaltyBps) / MAX_BPS;
-    }
-
-    //      =====   Setter functions  =====
-
-    /// @dev Lets a module admin set the default recipient of all primary sales.
-    function setDefaultSaleRecipient(address _saleRecipient) external onlyModuleAdmin {
-        defaultSaleRecipient = _saleRecipient;
-        emit NewSaleRecipient(_saleRecipient, type(uint256).max, true);
-    }
-
-    /// @dev Lets a module admin set the recipient of all primary sales for a given token ID.
-    function setSaleRecipient(uint256 _tokenId, address _saleRecipient) external onlyModuleAdmin {
-        saleRecipient[_tokenId] = _saleRecipient;
-        emit NewSaleRecipient(_saleRecipient, _tokenId, false);
-    }
-
-    /// @dev Lets a module admin update the royalties paid on secondary token sales.
-    function setRoyaltyBps(uint256 _royaltyBps) public onlyModuleAdmin {
-        require(_royaltyBps <= MAX_BPS, "bps <= 10000.");
-
-        royaltyBps = uint64(_royaltyBps);
-
-        emit RoyaltyUpdated(_royaltyBps);
-    }
-
-    /// @dev Lets a module admin update the fees on primary sales.
-    function setFeeBps(uint256 _feeBps) public onlyModuleAdmin {
-        require(_feeBps <= MAX_BPS, "bps <= 10000.");
-
-        feeBps = uint120(_feeBps);
-
-        emit PrimarySalesFeeUpdates(_feeBps);
-    }
-
-    /// @dev Lets a module admin restrict token transfers.
-    function setRestrictedTransfer(bool _restrictedTransfer) external onlyModuleAdmin {
-        transfersRestricted = _restrictedTransfer;
-
-        emit TransfersRestricted(_restrictedTransfer);
-    }
-
-    /// @dev Lets a module admin set the URI for contract-level metadata.
-    function setContractURI(string calldata _uri) external onlyProtocolAdmin {
-        contractURI = _uri;
-    }
-
-    //      =====   Getter functions  =====
-
-    /// @dev Returns the current active mint condition for a given tokenId.
-    function getTimestampForNextValidClaim(
-        uint256 _tokenId,
-        uint256 _index,
-        address _claimer
-    ) public view returns (uint256 nextValidTimestampForClaim) {
-        uint256 timestampIndex = _index + claimConditions[_tokenId].timstampLimitIndex;
-        uint256 timestampOfLastClaim = claimConditions[_tokenId].timestampOfLastClaim[_claimer][timestampIndex];
-
-        unchecked {
-            nextValidTimestampForClaim =
-                timestampOfLastClaim +
-                claimConditions[_tokenId].claimConditionAtIndex[_index].waitTimeInSecondsBetweenClaims;
-
-            if (nextValidTimestampForClaim < timestampOfLastClaim) {
-                nextValidTimestampForClaim = type(uint256).max;
-            }
-        }
-    }
-
-    /// @dev Returns the  mint condition for a given tokenId, at the given index.
-    function getClaimConditionAtIndex(uint256 _tokenId, uint256 _index)
-        external
-        view
-        returns (ClaimCondition memory mintCondition)
-    {
-        mintCondition = claimConditions[_tokenId].claimConditionAtIndex[_index];
-    }
-
-    //      =====   Internal functions  =====
-<<<<<<< HEAD
-
-    /// @dev Lets a module admin set mint conditions for a given tokenId.
-    function resetClaimConditions(uint256 _tokenId, ClaimCondition[] calldata _conditions) internal returns(uint256 indexForCondition) {
-        // make sure the conditions are sorted in ascending order
-        uint256 lastConditionStartTimestamp;
-
-        for (uint256 i = 0; i < _conditions.length; i++) {
-            require(
-                lastConditionStartTimestamp == 0 || lastConditionStartTimestamp < _conditions[i].startTimestamp,
-                "startTimestamp must be in ascending order."
-            );
-            require(_conditions[i].maxClaimableSupply > 0, "max mint supply cannot be 0.");
-            require(_conditions[i].quantityLimitPerTransaction > 0, "quantity limit cannot be 0.");
-
-            claimConditions[_tokenId].claimConditionAtIndex[indexForCondition] = ClaimCondition({
-                startTimestamp: _conditions[i].startTimestamp,
-                maxClaimableSupply: _conditions[i].maxClaimableSupply,
-                supplyClaimed: 0,
-                quantityLimitPerTransaction: _conditions[i].quantityLimitPerTransaction,
-                waitTimeInSecondsBetweenClaims: _conditions[i].waitTimeInSecondsBetweenClaims,
-                pricePerToken: _conditions[i].pricePerToken,
-                currency: _conditions[i].currency,
-                merkleRoot: _conditions[i].merkleRoot
-            });
-
-            indexForCondition += 1;
-            lastConditionStartTimestamp = _conditions[i].startTimestamp;
-        }
-
-        uint256 totalConditionCount = claimConditions[_tokenId].totalConditionCount;
         if(indexForCondition < totalConditionCount) {
             for(uint256 j = indexForCondition; j < totalConditionCount; j += 1) {
                 delete claimConditions[_tokenId].claimConditionAtIndex[j];
@@ -369,8 +345,7 @@
     function resetTimestampRestriction(uint256 _tokenId, uint256 _factor) internal {
         claimConditions[_tokenId].timstampLimitIndex += _factor;
     }
-=======
->>>>>>> ff032caf
+
 
     /// @dev Checks whether a request to claim tokens obeys the active mint condition.
     function verifyClaimIsValid(
@@ -436,20 +411,8 @@
         // Update the supply minted under mint condition.
         claimConditions[_tokenId].claimConditionAtIndex[_claimConditionIndex].supplyClaimed += _quantityBeingClaimed;
         // Update the claimer's next valid timestamp to mint. If next mint timestamp overflows, cap it to max uint256.
-<<<<<<< HEAD
         uint256 timestampIndex = _claimConditionIndex + claimConditions[_tokenId].timstampLimitIndex;
         claimConditions[_tokenId].timestampOfLastClaim[_msgSender()][timestampIndex] = block.timestamp;
-=======
-        uint256 timestampIndex = _mintConditionIndex + claimConditions[_tokenId].timstampLimitIndex;
-        uint256 newNextMintTimestamp = _mintCondition.waitTimeInSecondsBetweenClaims;
-        unchecked {
-            newNextMintTimestamp += block.timestamp;
-            if (newNextMintTimestamp < _mintCondition.waitTimeInSecondsBetweenClaims) {
-                newNextMintTimestamp = type(uint256).max;
-            }
-        }
-        claimConditions[_tokenId].nextValidTimestampForClaim[_msgSender()][timestampIndex] = newNextMintTimestamp;
->>>>>>> ff032caf
 
         _mint(_msgSender(), _tokenId, _quantityBeingClaimed, "");
     }
