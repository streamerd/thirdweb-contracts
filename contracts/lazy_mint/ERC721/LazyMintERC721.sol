// SPDX-License-Identifier: Apache-2.0
pragma solidity ^0.8.0;

// Interface
import { ILazyMintERC721 } from "./ILazyMintERC721.sol";

// Royalties
import "../../royalty/RoyaltyReceiverUpgradeable.sol";

// Token
import { ERC721EnumerableUpgradeable } from "@openzeppelin/contracts-upgradeable/token/ERC721/extensions/ERC721EnumerableUpgradeable.sol";

// Access Control + security
import { AccessControlEnumerableUpgradeable } from "@openzeppelin/contracts-upgradeable/access/AccessControlEnumerableUpgradeable.sol";
import { ReentrancyGuardUpgradeable } from "@openzeppelin/contracts-upgradeable/security/ReentrancyGuardUpgradeable.sol";

// Meta transactions
import { ERC2771ContextUpgradeable } from "@openzeppelin/contracts-upgradeable/metatx/ERC2771ContextUpgradeable.sol";

// Utils
import { ContextUpgradeable } from "@openzeppelin/contracts-upgradeable/utils/ContextUpgradeable.sol";
import "@openzeppelin/contracts-upgradeable/utils/cryptography/MerkleProofUpgradeable.sol";
import { MulticallUpgradeable } from "../../openzeppelin-presets/utils/MulticallUpgradeable.sol";
import "@openzeppelin/contracts-upgradeable/utils/StringsUpgradeable.sol";
import "@openzeppelin/contracts-upgradeable/proxy/utils/Initializable.sol";

// Helper interfaces
import { IWETH } from "../../interfaces/IWETH.sol";
import "@openzeppelin/contracts/token/ERC20/IERC20.sol";

// Upgradeability
import "@openzeppelin/contracts-upgradeable/proxy/utils/UUPSUpgradeable.sol";

contract LazyMintERC721 is
    Initializable,
    ILazyMintERC721,
    ReentrancyGuardUpgradeable,
    RoyaltyReceiverUpgradeable,
    ERC2771ContextUpgradeable,
    MulticallUpgradeable,
    UUPSUpgradeable,
    AccessControlEnumerableUpgradeable,
    ERC721EnumerableUpgradeable
{
    using StringsUpgradeable for uint256;

    /// @dev Only TRANSFER_ROLE holders can have tokens transferred from or to them, during restricted transfers.
    bytes32 public constant TRANSFER_ROLE = keccak256("TRANSFER_ROLE");
    /// @dev Only MINTER_ROLE holders can lazy mint NFTs (i.e. can call functions prefixed with `lazyMint`).
    bytes32 public constant MINTER_ROLE = keccak256("MINTER_ROLE");

    /// @dev The address interpreted as native token of the chain.
    address private constant NATIVE_TOKEN = 0xEeeeeEeeeEeEeeEeEeEeeEEEeeeeEeeeeeeeEEeE;

    /// @dev The address of the native token wrapper contract.
    address public nativeTokenWrapper;

    /// @dev Owner of the contract (purpose: OpenSea compatibility, etc.)
    address private _owner;

    /// @dev The adress that receives all primary sales value.
    address public defaultSaleRecipient;

    /// @dev The next token ID of the NFT to "lazy mint".
    uint256 public nextTokenIdToMint;

    /// @dev The next token ID of the NFT that can be claimed.
    uint256 public nextTokenIdToClaim;

    /// @dev Contract interprets 10_000 as 100%.
    uint64 private constant MAX_BPS = 10_000;

    /// @dev The % of primary sales collected by the contract as fees.
    uint120 public feeBps;

    /// @dev Whether transfers on tokens are restricted.
    bool public transfersRestricted;

    /// @dev Contract level metadata.
    string public contractURI;

    uint256[] private baseURIIndices;

    /// @dev End token Id => URI that overrides `baseURI + tokenId` convention.
    mapping(uint256 => string) private baseURI;

    /// @dev The claim conditions at any given moment.
    ClaimConditions public claimConditions;

    modifier onlyModuleAdmin() {
        require(hasRole(DEFAULT_ADMIN_ROLE, _msgSender()), "not module admin.");
        _;
    }

    /// @dev Checks whether caller has MINTER_ROLE.
    modifier onlyMinter() {
        require(hasRole(MINTER_ROLE, _msgSender()), "not minter.");
        _;
    }

    /// @dev Initiliazes the contract, like a constructor.
    function initialize(
        string memory _name,
        string memory _symbol,
        string memory _contractURI,
        address _royaltyReceiver,
        address _trustedForwarder,
        address _nativeTokenWrapper,
        address _saleRecipient,
        uint128 _royaltyBps,
        uint128 _feeBps
    ) external initializer {
        // Initialize inherited contracts, most base-like -> most derived.        
        __ReentrancyGuard_init();
        __RoyaltyReceiver_init(_royaltyReceiver, uint96(_royaltyBps));
        __ERC2771Context_init(_trustedForwarder);
        __Multicall_init();
        __UUPSUpgradeable_init();
        __AccessControlEnumerable_init();
        __ERC721_init(_name, _symbol);
        __ERC721Enumerable_init();        

        // Initialize this contract's state.
        nativeTokenWrapper = _nativeTokenWrapper;
        defaultSaleRecipient = _saleRecipient;
        contractURI = _contractURI;
        feeBps = uint120(_feeBps);

        address deployer = _msgSender();
        _owner = deployer;
        _setupRole(DEFAULT_ADMIN_ROLE, deployer);
        _setupRole(MINTER_ROLE, deployer);
        _setupRole(TRANSFER_ROLE, deployer);
    }

    ///     =====   Public functions  =====

    /**
     * @dev Returns the address of the current owner.
     */
    function owner() public view returns (address) {
        return hasRole(DEFAULT_ADMIN_ROLE, _owner) ? _owner : address(0);
    }

    /// @dev Returns the URI for a given tokenId.
    function tokenURI(uint256 _tokenId) public view override returns (string memory) {
        for (uint256 i = 0; i < baseURIIndices.length; i += 1) {
            if (_tokenId < baseURIIndices[i]) {
                return string(abi.encodePacked(baseURI[baseURIIndices[i]], _tokenId.toString()));
            }
        }

        return "";
    }

    /// @dev At any given moment, returns the uid for the active claim condition.
    function getIndexOfActiveCondition() public view returns (uint256) {
        uint256 totalConditionCount = claimConditions.totalConditionCount;

        require(totalConditionCount > 0, "no public mint condition.");

        for (uint256 i = totalConditionCount; i > 0; i -= 1) {
            if (block.timestamp >= claimConditions.claimConditionAtIndex[i - 1].startTimestamp) {
                return i - 1;
            }
        }

        revert("no active mint condition.");
    }

    ///     =====   External functions  =====

    /**
     *  @dev Lets an account with `MINTER_ROLE` mint tokens of ID from `nextTokenIdToMint`
     *       to `nextTokenIdToMint + _amount - 1`. The URIs for these tokenIds is baseURI + `${tokenId}`.
     */
    function lazyMint(uint256 _amount, string calldata _baseURIForTokens) external onlyMinter {
        uint256 startId = nextTokenIdToMint;
        uint256 baseURIIndex = startId + _amount;

        nextTokenIdToMint = baseURIIndex;
        baseURI[baseURIIndex] = _baseURIForTokens;
        baseURIIndices.push(baseURIIndex);

        emit LazyMintedTokens(startId, startId + _amount - 1, _baseURIForTokens);
    }

    /// @dev Lets an account claim a given quantity of tokens, of a single tokenId.
    function claim(address _receiver, uint256 _quantity, bytes32[] calldata _proofs) external payable nonReentrant {
        uint256 tokenIdToClaim = nextTokenIdToClaim;

        // Get the claim conditions.
        uint256 activeConditionIndex = getIndexOfActiveCondition();
        ClaimCondition memory condition = claimConditions.claimConditionAtIndex[activeConditionIndex];

        // Verify claim validity. If not valid, revert.
        verifyClaim(_receiver, _quantity, _proofs, activeConditionIndex);

        // If there's a price, collect price.
        collectClaimPrice(condition, _quantity);

        // Mint the relevant tokens to claimer.
        transferClaimedTokens(_receiver, activeConditionIndex, _quantity);

        emit ClaimedTokens(activeConditionIndex, _msgSender(), _receiver, tokenIdToClaim, _quantity);
    }

    /// @dev Lets a module admin update mint conditions without resetting the restrictions.
    function updateClaimConditions(ClaimCondition[] calldata _conditions) external onlyModuleAdmin {
        resetClaimConditions(_conditions);

        emit NewClaimConditions(_conditions);
    }

    /// @dev Lets a module admin set mint conditions.
    function setClaimConditions(ClaimCondition[] calldata _conditions) external onlyModuleAdmin {
        uint256 numOfConditionsSet = resetClaimConditions(_conditions);
        resetTimestampRestriction(numOfConditionsSet);

        emit NewClaimConditions(_conditions);
    }

    //      =====   Internal functions  =====

    /// @dev Sets retrictions on upgrades.
    function _authorizeUpgrade(address newImplementation) internal virtual override {
        require(hasRole(DEFAULT_ADMIN_ROLE, _msgSender()), "not module admin.");
    }

    /// @dev Overwrites the current claim conditions with new claim conditions
    function resetClaimConditions(ClaimCondition[] calldata _conditions) internal returns (uint256 indexForCondition) {
        // make sure the conditions are sorted in ascending order
        uint256 lastConditionStartTimestamp;

        for (uint256 i = 0; i < _conditions.length; i++) {
            require(
                lastConditionStartTimestamp == 0 || lastConditionStartTimestamp < _conditions[i].startTimestamp,
                "startTimestamp must be in ascending order."
            );
            require(_conditions[i].maxClaimableSupply > 0, "max mint supply cannot be 0.");
            require(_conditions[i].quantityLimitPerTransaction > 0, "quantity limit cannot be 0.");

            claimConditions.claimConditionAtIndex[indexForCondition] = ClaimCondition({
                startTimestamp: _conditions[i].startTimestamp,
                maxClaimableSupply: _conditions[i].maxClaimableSupply,
                supplyClaimed: 0,
                quantityLimitPerTransaction: _conditions[i].quantityLimitPerTransaction,
                waitTimeInSecondsBetweenClaims: _conditions[i].waitTimeInSecondsBetweenClaims,
                pricePerToken: _conditions[i].pricePerToken,
                currency: _conditions[i].currency,
                merkleRoot: _conditions[i].merkleRoot
            });

            indexForCondition += 1;
            lastConditionStartTimestamp = _conditions[i].startTimestamp;
        }

        uint256 totalConditionCount = claimConditions.totalConditionCount;
        if (indexForCondition < totalConditionCount) {
            for (uint256 j = indexForCondition; j < totalConditionCount; j += 1) {
                delete claimConditions.claimConditionAtIndex[j];
            }
        }

        claimConditions.totalConditionCount = indexForCondition;
    }

    /// @dev Updates the `timstampLimitIndex` to reset the time restriction between claims, for a claim condition.
    function resetTimestampRestriction(uint256 _factor) internal {
        claimConditions.timstampLimitIndex += _factor;
    }

    /// @dev Checks whether a request to claim tokens obeys the active mint condition.
    function verifyClaim(
        address _claimer,
        uint256 _quantity,
        bytes32[] calldata _proofs,
        uint256 _conditionIndex
    ) public view {

        ClaimCondition memory _claimCondition = claimConditions.claimConditionAtIndex[_conditionIndex];

        require(_quantity > 0 && _quantity <= _claimCondition.quantityLimitPerTransaction, "invalid quantity claimed.");
        require(
            _claimCondition.supplyClaimed + _quantity <= _claimCondition.maxClaimableSupply,
            "exceed max mint supply."
        );

        uint256 timestampIndex = _conditionIndex + claimConditions.timstampLimitIndex;
        uint256 timestampOfLastClaim = claimConditions.timestampOfLastClaim[_claimer][timestampIndex];
        uint256 nextValidTimestampForClaim = getTimestampForNextValidClaim(_conditionIndex, _claimer);
        require(timestampOfLastClaim == 0 || block.timestamp >= nextValidTimestampForClaim, "cannot claim yet.");

        if (_claimCondition.merkleRoot != bytes32(0)) {
<<<<<<< HEAD
            bytes32 leaf = keccak256(abi.encodePacked(_msgSender()));
            require(MerkleProofUpgradeable.verify(_proofs, _claimCondition.merkleRoot, leaf), "not in whitelist.");
=======
            bytes32 leaf = keccak256(abi.encodePacked(_claimer));
            require(MerkleProof.verify(_proofs, _claimCondition.merkleRoot, leaf), "not in whitelist.");
>>>>>>> b94e1567
        }
    }

    /// @dev Collects and distributes the primary sale value of tokens being claimed.
    function collectClaimPrice(ClaimCondition memory _claimCondition, uint256 _quantityToClaim) internal {
        if (_claimCondition.pricePerToken == 0) {
            return;
        }

        uint256 totalPrice = _quantityToClaim * _claimCondition.pricePerToken;
        uint256 fees = (totalPrice * feeBps) / MAX_BPS;

        if (_claimCondition.currency == NATIVE_TOKEN) {
            require(msg.value == totalPrice, "must send total price.");
        } else {
            validateERC20BalAndAllowance(_msgSender(), _claimCondition.currency, totalPrice);
        }

        transferCurrency(_claimCondition.currency, _msgSender(), royaltyReceipient, fees);

        transferCurrency(_claimCondition.currency, _msgSender(), defaultSaleRecipient, totalPrice - fees);
    }

    /// @dev Transfers the tokens being claimed.
    function transferClaimedTokens(address _to, uint256 _claimConditionIndex, uint256 _quantityBeingClaimed) internal {
        // Update the supply minted under mint condition.
        claimConditions.claimConditionAtIndex[_claimConditionIndex].supplyClaimed += _quantityBeingClaimed;
        // Update the claimer's next valid timestamp to mint. If next mint timestamp overflows, cap it to max uint256.
        uint256 timestampIndex = _claimConditionIndex + claimConditions.timstampLimitIndex;
        claimConditions.timestampOfLastClaim[_msgSender()][timestampIndex] = block.timestamp;

        uint256 tokenIdToClaim = nextTokenIdToClaim;

        for (uint256 i = 0; i < _quantityBeingClaimed; i += 1) {
            _mint(_to, tokenIdToClaim);
            tokenIdToClaim += 1;
        }

        nextTokenIdToClaim = tokenIdToClaim;
    }

    /// @dev Transfers a given amount of currency.
    function transferCurrency(
        address _currency,
        address _from,
        address _to,
        uint256 _amount
    ) internal {
        if (_amount == 0) {
            return;
        }

        if (_currency == NATIVE_TOKEN) {
            if (_from == address(this)) {
                IWETH(nativeTokenWrapper).withdraw(_amount);
                safeTransferNativeToken(_to, _amount);
            } else if (_to == address(this)) {
                require(_amount == msg.value, "native token value does not match bid amount.");
                IWETH(nativeTokenWrapper).deposit{ value: _amount }();
            } else {
                safeTransferNativeToken(_to, _amount);
            }
        } else {
            safeTransferERC20(_currency, _from, _to, _amount);
        }
    }

    /// @dev Validates that `_addrToCheck` owns and has approved contract to transfer the appropriate amount of currency
    function validateERC20BalAndAllowance(
        address _addrToCheck,
        address _currency,
        uint256 _currencyAmountToCheckAgainst
    ) internal view {
        require(
            IERC20(_currency).balanceOf(_addrToCheck) >= _currencyAmountToCheckAgainst &&
                IERC20(_currency).allowance(_addrToCheck, address(this)) >= _currencyAmountToCheckAgainst,
            "insufficient currency balance or allowance."
        );
    }

    /// @dev Transfers `amount` of native token to `to`.
    function safeTransferNativeToken(address to, uint256 value) internal {
        (bool success, ) = to.call{ value: value }("");
        if (!success) {
            IWETH(nativeTokenWrapper).deposit{ value: value }();
            safeTransferERC20(nativeTokenWrapper, address(this), to, value);
        }
    }

    /// @dev Transfer `amount` of ERC20 token from `from` to `to`.
    function safeTransferERC20(
        address _currency,
        address _from,
        address _to,
        uint256 _amount
    ) internal {
        if (_from == _to) {
            return;
        }
        uint256 balBefore = IERC20(_currency).balanceOf(_to);
        bool success = _from == address(this)
            ? IERC20(_currency).transfer(_to, _amount)
            : IERC20(_currency).transferFrom(_from, _to, _amount);
        uint256 balAfter = IERC20(_currency).balanceOf(_to);

        require(success && balAfter == balBefore + _amount, "failed to transfer currency.");
    }

    //      =====   Setter functions  =====

    /// @dev Lets a module admin set the default recipient of all primary sales.
    function setDefaultSaleRecipient(address _saleRecipient) external onlyModuleAdmin {
        defaultSaleRecipient = _saleRecipient;
        emit NewSaleRecipient(_saleRecipient);
    }

    /// @dev Lets a module admin update the royalties paid on secondary token sales.
    function setRoyaltyBps(uint256 _royaltyBps) public onlyModuleAdmin {
        _setRoyaltyBps(_royaltyBps);
    }

    /// @dev Lets a module admin set the royalty recipient.
    function setRoyaltyRecipient(address _royaltyRecipient) external onlyModuleAdmin {
        _setRoyaltyRecipient(_royaltyRecipient);
    }

    /// @dev Lets a module admin update the fees on primary sales.
    function setFeeBps(uint256 _feeBps) public onlyModuleAdmin {
        require(_feeBps <= MAX_BPS, "bps <= 10000.");

        feeBps = uint120(_feeBps);

        emit PrimarySalesFeeUpdates(_feeBps);
    }

    /// @dev Lets a module admin restrict token transfers.
    function setRestrictedTransfer(bool _restrictedTransfer) external onlyModuleAdmin {
        transfersRestricted = _restrictedTransfer;

        emit TransfersRestricted(_restrictedTransfer);
    }

    /// @dev Lets a module admin set a new owner for the contract. The new owner must be a module admin.
    function setOwner(address _newOwner) external onlyModuleAdmin {
        require(hasRole(DEFAULT_ADMIN_ROLE, _newOwner), "new owner not module admin.");
        address _prevOwner = _owner;
        _owner = _newOwner;

        emit NewOwner(_prevOwner, _newOwner);
    }

    /// @dev Lets a module admin set the URI for contract-level metadata.
    function setContractURI(string calldata _uri) external onlyModuleAdmin {
        contractURI = _uri;
    }

    //      =====   Getter functions  =====

    /// @dev Returns the current active mint condition for a given tokenId.
    function getTimestampForNextValidClaim(uint256 _index, address _claimer)
        public
        view
        returns (uint256 nextValidTimestampForClaim)
    {
        uint256 timestampIndex = _index + claimConditions.timstampLimitIndex;
        uint256 timestampOfLastClaim = claimConditions.timestampOfLastClaim[_claimer][timestampIndex];

        unchecked {
            nextValidTimestampForClaim =
                timestampOfLastClaim +
                claimConditions.claimConditionAtIndex[_index].waitTimeInSecondsBetweenClaims;

            if (nextValidTimestampForClaim < timestampOfLastClaim) {
                nextValidTimestampForClaim = type(uint256).max;
            }
        }
    }

    /// @dev Returns the  mint condition for a given tokenId, at the given index.
    function getClaimConditionAtIndex(uint256 _index) external view returns (ClaimCondition memory mintCondition) {
        mintCondition = claimConditions.claimConditionAtIndex[_index];
    }

    ///     =====   ERC 721 functions  =====

    /// @dev Burns `tokenId`. See {ERC721-_burn}.
    function burn(uint256 tokenId) public virtual {
        //solhint-disable-next-line max-line-length
        require(_isApprovedOrOwner(_msgSender(), tokenId), "ERC721Burnable: caller is not owner nor approved");
        _burn(tokenId);
    }

    /// @dev See {ERC721-_beforeTokenTransfer}.
    function _beforeTokenTransfer(
        address from,
        address to,
        uint256 tokenId
    ) internal virtual override(ERC721EnumerableUpgradeable) {
        super._beforeTokenTransfer(from, to, tokenId);

        // if transfer is restricted on the contract, we still want to allow burning and minting
        if (transfersRestricted && from != address(0) && to != address(0)) {
            require(hasRole(TRANSFER_ROLE, from) || hasRole(TRANSFER_ROLE, to), "restricted to TRANSFER_ROLE holders");
        }
    }

    function supportsInterface(bytes4 interfaceId)
        public
        view
        virtual
        override(AccessControlEnumerableUpgradeable, ERC721EnumerableUpgradeable, RoyaltyReceiverUpgradeable)
        returns (bool)
    {
        return
            AccessControlEnumerableUpgradeable.supportsInterface(interfaceId) ||
            ERC721EnumerableUpgradeable.supportsInterface(interfaceId) ||
            RoyaltyReceiverUpgradeable.supportsInterface(interfaceId);
    }

    function _msgSender()
        internal
        view
        virtual
        override(ContextUpgradeable, ERC2771ContextUpgradeable)
        returns (address sender)
    {
        return ERC2771ContextUpgradeable._msgSender();
    }

    function _msgData()
        internal
        view
        virtual
        override(ContextUpgradeable, ERC2771ContextUpgradeable)
        returns (bytes calldata)
    {
        return ERC2771ContextUpgradeable._msgData();
    }
}<|MERGE_RESOLUTION|>--- conflicted
+++ resolved
@@ -110,7 +110,7 @@
         uint128 _royaltyBps,
         uint128 _feeBps
     ) external initializer {
-        // Initialize inherited contracts, most base-like -> most derived.        
+        // Initialize inherited contracts, most base-like -> most derived.
         __ReentrancyGuard_init();
         __RoyaltyReceiver_init(_royaltyReceiver, uint96(_royaltyBps));
         __ERC2771Context_init(_trustedForwarder);
@@ -118,7 +118,7 @@
         __UUPSUpgradeable_init();
         __AccessControlEnumerable_init();
         __ERC721_init(_name, _symbol);
-        __ERC721Enumerable_init();        
+        __ERC721Enumerable_init();
 
         // Initialize this contract's state.
         nativeTokenWrapper = _nativeTokenWrapper;
@@ -186,7 +186,11 @@
     }
 
     /// @dev Lets an account claim a given quantity of tokens, of a single tokenId.
-    function claim(address _receiver, uint256 _quantity, bytes32[] calldata _proofs) external payable nonReentrant {
+    function claim(
+        address _receiver,
+        uint256 _quantity,
+        bytes32[] calldata _proofs
+    ) external payable nonReentrant {
         uint256 tokenIdToClaim = nextTokenIdToClaim;
 
         // Get the claim conditions.
@@ -277,7 +281,6 @@
         bytes32[] calldata _proofs,
         uint256 _conditionIndex
     ) public view {
-
         ClaimCondition memory _claimCondition = claimConditions.claimConditionAtIndex[_conditionIndex];
 
         require(_quantity > 0 && _quantity <= _claimCondition.quantityLimitPerTransaction, "invalid quantity claimed.");
@@ -292,13 +295,8 @@
         require(timestampOfLastClaim == 0 || block.timestamp >= nextValidTimestampForClaim, "cannot claim yet.");
 
         if (_claimCondition.merkleRoot != bytes32(0)) {
-<<<<<<< HEAD
-            bytes32 leaf = keccak256(abi.encodePacked(_msgSender()));
-            require(MerkleProofUpgradeable.verify(_proofs, _claimCondition.merkleRoot, leaf), "not in whitelist.");
-=======
             bytes32 leaf = keccak256(abi.encodePacked(_claimer));
             require(MerkleProof.verify(_proofs, _claimCondition.merkleRoot, leaf), "not in whitelist.");
->>>>>>> b94e1567
         }
     }
 
@@ -323,7 +321,11 @@
     }
 
     /// @dev Transfers the tokens being claimed.
-    function transferClaimedTokens(address _to, uint256 _claimConditionIndex, uint256 _quantityBeingClaimed) internal {
+    function transferClaimedTokens(
+        address _to,
+        uint256 _claimConditionIndex,
+        uint256 _quantityBeingClaimed
+    ) internal {
         // Update the supply minted under mint condition.
         claimConditions.claimConditionAtIndex[_claimConditionIndex].supplyClaimed += _quantityBeingClaimed;
         // Update the claimer's next valid timestamp to mint. If next mint timestamp overflows, cap it to max uint256.
