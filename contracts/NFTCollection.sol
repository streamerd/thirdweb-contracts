// SPDX-License-Identifier: Apache-2.0
pragma solidity ^0.8.0;

// Base
import "./openzeppelin-presets/ERC1155PresetMinterPauserSupplyHolder.sol";

// Token interfaces
import "@openzeppelin/contracts/token/ERC721/IERC721.sol";
import "@openzeppelin/contracts/token/ERC20/IERC20.sol";
import "@openzeppelin/contracts/interfaces/IERC165.sol";

// Meta transactions
import "@openzeppelin/contracts/metatx/ERC2771Context.sol";

// Protocol control center.
import { ProtocolControl } from "./ProtocolControl.sol";

// Royalties
import "@openzeppelin/contracts/interfaces/IERC2981.sol";

import "@openzeppelin/contracts/utils/Multicall.sol";

contract NFTCollection is ERC1155PresetMinterPauserSupplyHolder, ERC2771Context, IERC2981, Multicall {
    /// @dev The protocol control center.
    ProtocolControl internal controlCenter;

    /// @dev The token Id of the next token to be minted.
    uint256 public nextTokenId;

    /// @dev NFT sale royalties -- see EIP 2981
    uint256 public royaltyBps;

    /// @dev Collection level metadata.
    string public _contractURI;

    /// @dev Only TRANSFER_ROLE holders can have tokens transferred from or to them, during restricted transfers.
    bytes32 public constant TRANSFER_ROLE = keccak256("TRANSFER_ROLE");

    /// @dev Whether transfers on tokens are restricted.
    bool public transfersRestricted;

    /// @dev Whether the ERC 1155 token is a wrapped ERC 20 / 721 token.
    enum UnderlyingType {
        None,
        ERC20,
        ERC721
    }

    /// @dev The state of a token.
    struct TokenState {
        address creator;
        string uri;
        UnderlyingType underlyingType;
    }

    /// @dev The state of the underlying ERC 721 token, if any.
    struct ERC721Wrapped {
        address source;
        uint256 tokenId;
    }

    /// @dev The state of the underlying ERC 20 token, if any.
    struct ERC20Wrapped {
        address source;
        uint256 shares;
        uint256 underlyingTokenAmount;
    }

    event RestrictedTransferUpdated(bool transferable);

    /// @dev Emitted when native ERC 1155 tokens are created.
    event NativeTokens(address indexed creator, uint256[] tokenIds, string[] tokenURIs, uint256[] tokenSupplies);

    /// @dev Emitted when ERC 721 wrapped as an ERC 1155 token is minted.
    event ERC721WrappedToken(
        address indexed creator,
        address indexed sourceOfUnderlying,
        uint256 tokenIdOfUnderlying,
        uint256 tokenId,
        string tokenURI
    );

    /// @dev Emitted when an underlying ERC 721 token is redeemed.
    event ERC721Redeemed(
        address indexed redeemer,
        address indexed sourceOfUnderlying,
        uint256 tokenIdOfUnderlying,
        uint256 tokenId
    );

    /// @dev Emitted when ERC 20 wrapped as an ERC 1155 token is minted.
    event ERC20WrappedToken(
        address indexed creator,
        address indexed sourceOfUnderlying,
        uint256 totalAmountOfUnderlying,
        uint256 shares,
        uint256 tokenId,
        string tokenURI
    );

    /// @dev Emitted when an underlying ERC 20 token is redeemed.
    event ERC20Redeemed(
        address indexed redeemer,
        uint256 indexed tokenId,
        address indexed sourceOfUnderlying,
        uint256 tokenAmountReceived,
        uint256 sharesRedeemed
    );

    /// @dev Emitted when the EIP 2981 royalty of the contract is updated.
    event RoyaltyUpdated(uint256 royaltyBps);

    /// @dev NFT tokenId => token state.
    mapping(uint256 => TokenState) public tokenState;

    /// @dev NFT tokenId => state of underlying ERC721 token.
    mapping(uint256 => ERC721Wrapped) public erc721WrappedTokens;

    /// @dev NFT tokenId => state of underlying ERC20 token.
    mapping(uint256 => ERC20Wrapped) public erc20WrappedTokens;

    /// @dev Checks whether the caller is a protocol admin.
    modifier onlyProtocolAdmin() {
        require(
            controlCenter.hasRole(controlCenter.DEFAULT_ADMIN_ROLE(), _msgSender()),
            "NFTCollection: only a protocol admin can call this function."
        );
        _;
    }

    modifier onlyModuleAdmin() {
        require(hasRole(DEFAULT_ADMIN_ROLE, _msgSender()), "only module admin role");
        _;
    }

    /// @dev Checks whether the caller has MINTER_ROLE.
    modifier onlyMinterRole() {
        require(
            hasRole(MINTER_ROLE, _msgSender()),
            "NFTCollection: Only accounts with MINTER_ROLE can call this function."
        );
        _;
    }

    constructor(
        address payable _controlCenter,
        address _trustedForwarder,
<<<<<<< HEAD
        string memory _uri,
        uint256 _royaltyBps
    ) ERC1155PresetMinterPauser(_uri) ERC2771Context(_trustedForwarder) {
=======
        string memory _uri
    ) ERC1155PresetMinterPauserSupplyHolder(_uri) ERC2771Context(_trustedForwarder) {
>>>>>>> db30a96f
        // Set the protocol control center
        controlCenter = ProtocolControl(_controlCenter);

        // Set contract URI
        _contractURI = _uri;

        // Grant TRANSFER_ROLE to deployer.
        _setupRole(TRANSFER_ROLE, _msgSender());
        setRoyaltyBps(_royaltyBps);
    }

    /**
     *      Public functions
     */

    /// @notice Create native ERC 1155 NFTs.
    function createNativeTokens(
        address to,
        string[] calldata _nftURIs,
        uint256[] calldata _nftSupplies,
        bytes memory data
    ) public whenNotPaused onlyMinterRole returns (uint256[] memory nftIds) {
        require(_nftURIs.length == _nftSupplies.length, "NFTCollection: Must specify equal number of config values.");
        require(_nftURIs.length > 0, "NFTCollection: Must create at least one NFT.");

        // Get creator
        address tokenCreator = _msgSender();

        // Get tokenIds.
        nftIds = new uint256[](_nftURIs.length);

        // Store token state for each token.
        uint256 id = nextTokenId;

        for (uint256 i = 0; i < _nftURIs.length; i++) {
            nftIds[i] = id;

            tokenState[id] = TokenState({
                creator: tokenCreator,
                uri: _nftURIs[i],
                underlyingType: UnderlyingType.None
            });

            id += 1;
        }

        // Update contract level tokenId.
        nextTokenId = id;

        // Mint NFTs to token creator.
        _mintBatch(to, nftIds, _nftSupplies, data);

        emit NativeTokens(tokenCreator, nftIds, _nftURIs, _nftSupplies);
    }

    /// @dev See {ERC1155Minter}.
    function mint(
        address to,
        uint256 id,
        uint256 amount,
        bytes memory data
    ) public virtual override {
        require(id < nextTokenId, "NFTCollection: cannot call this fn for creating new NFTs.");
        require(
            tokenState[id].underlyingType == UnderlyingType.None,
            "NFTCollection: cannot freely mint more of ERC20 or ERC721."
        );

        super.mint(to, id, amount, data);
    }

    /// @dev See {ERC1155Minter}.
    function mintBatch(
        address to,
        uint256[] memory ids,
        uint256[] memory amounts,
        bytes memory data
    ) public virtual override {
        bool validIds = true;
        bool validTokenType = true;

        for (uint256 i = 0; i < ids.length; ++i) {
            if (ids[i] >= nextTokenId && validIds) {
                validIds = false;
            }

            if (tokenState[ids[i]].underlyingType != UnderlyingType.None && validTokenType) {
                validTokenType = false;
            }
        }

        require(validIds, "NFTCollection: cannot call this fn for creating new NFTs.");
        require(validTokenType, "NFTCollection: cannot freely mint more of ERC20 or ERC721.");

        super.mintBatch(to, ids, amounts, data);
    }

    /**
     *      External functions
     */
    /// @dev Wraps an ERC721 NFT as an ERC1155 NFT.
    function wrapERC721(
        address _nftContract,
        uint256 _tokenId,
        string calldata _nftURI
    ) external whenNotPaused onlyMinterRole {
        require(
            IERC721(_nftContract).ownerOf(_tokenId) == _msgSender(),
            "NFTCollection: Only the owner of the NFT can wrap it."
        );
        require(
            IERC721(_nftContract).getApproved(_tokenId) == address(this) ||
                IERC721(_nftContract).isApprovedForAll(_msgSender(), address(this)),
            "NFTCollection: Must approve the contract to transfer the NFT."
        );

        // Get token creator
        address tokenCreator = _msgSender();

        // Get tokenId
        uint256 id = nextTokenId;
        nextTokenId += 1;

        // Transfer the NFT to this contract.
        IERC721(_nftContract).safeTransferFrom(tokenCreator, address(this), _tokenId);

        // Mint wrapped NFT to token creator.
        _mint(tokenCreator, id, 1, "");

        // Store wrapped NFT state.
        tokenState[id] = TokenState({ creator: tokenCreator, uri: _nftURI, underlyingType: UnderlyingType.ERC721 });

        // Map the native NFT tokenId to the underlying NFT
        erc721WrappedTokens[id] = ERC721Wrapped({ source: _nftContract, tokenId: _tokenId });

        emit ERC721WrappedToken(tokenCreator, _nftContract, _tokenId, id, _nftURI);
    }

    /// @dev Lets a wrapped nft owner redeem the underlying ERC721 NFT.
    function redeemERC721(uint256 _nftId) external {
        // Get redeemer
        address redeemer = _msgSender();

        require(balanceOf(redeemer, _nftId) > 0, "NFTCollection: Cannot redeem an NFT you do not own.");

        // Burn the native NFT token
        _burn(redeemer, _nftId, 1);

        // Transfer the NFT to redeemer
        IERC721(erc721WrappedTokens[_nftId].source).safeTransferFrom(
            address(this),
            redeemer,
            erc721WrappedTokens[_nftId].tokenId
        );

        emit ERC721Redeemed(redeemer, erc721WrappedTokens[_nftId].source, erc721WrappedTokens[_nftId].tokenId, _nftId);
    }

    /// @dev Wraps ERC20 tokens as ERC1155 NFTs.
    function wrapERC20(
        address _tokenContract,
        uint256 _tokenAmount,
        uint256 _numOfNftsToMint,
        string calldata _nftURI
    ) external whenNotPaused onlyMinterRole {
        // Get creator
        address tokenCreator = _msgSender();

        require(
            IERC20(_tokenContract).balanceOf(tokenCreator) >= _tokenAmount,
            "NFTCollection: Must own the amount of tokens being wrapped."
        );
        require(
            IERC20(_tokenContract).allowance(tokenCreator, address(this)) >= _tokenAmount,
            "NFTCollection: Must approve this contract to transfer tokens."
        );
        require(
            IERC20(_tokenContract).transferFrom(tokenCreator, address(this), _tokenAmount),
            "NFTCollection: Failed to transfer ERC20 tokens."
        );

        // Get NFT tokenId
        uint256 id = nextTokenId;
        nextTokenId += 1;

        // Mint NFTs to token creator
        _mint(tokenCreator, id, _numOfNftsToMint, "");

        tokenState[id] = TokenState({ creator: tokenCreator, uri: _nftURI, underlyingType: UnderlyingType.ERC20 });

        erc20WrappedTokens[id] = ERC20Wrapped({
            source: _tokenContract,
            shares: _numOfNftsToMint,
            underlyingTokenAmount: _tokenAmount
        });

        emit ERC20WrappedToken(tokenCreator, _tokenContract, _tokenAmount, _numOfNftsToMint, id, _nftURI);
    }

    /// @dev Lets the nft owner redeem their ERC20 tokens.
    function redeemERC20(uint256 _nftId, uint256 _amount) external {
        // Get redeemer
        address redeemer = _msgSender();

        require(balanceOf(redeemer, _nftId) >= _amount, "NFTCollection: Cannot redeem an NFT you do not own.");

        // Burn the native NFT token
        _burn(redeemer, _nftId, _amount);

        // Get the ERC20 token amount to distribute
        uint256 amountToDistribute = (erc20WrappedTokens[_nftId].underlyingTokenAmount * _amount) /
            erc20WrappedTokens[_nftId].shares;

        // Transfer the ERC20 tokens to redeemer
        require(
            IERC20(erc20WrappedTokens[_nftId].source).transfer(redeemer, amountToDistribute),
            "NFTCollection: Failed to transfer ERC20 tokens."
        );

        emit ERC20Redeemed(redeemer, _nftId, erc20WrappedTokens[_nftId].source, amountToDistribute, _amount);
    }

    /**
     *      External: setter functions
     */

    /// @dev Lets a protocol admin update the royalties paid on pack sales.
    function setRoyaltyBps(uint256 _royaltyBps) public onlyModuleAdmin {
        require(
            _royaltyBps < controlCenter.MAX_BPS(),
            "NFTCollection: Invalid bps provided; must be less than 10,000."
        );

        royaltyBps = _royaltyBps;

        emit RoyaltyUpdated(_royaltyBps);
    }

    /// @dev Sets contract URI for the storefront-level metadata of the contract.
    function setContractURI(string calldata _URI) external onlyProtocolAdmin {
        _contractURI = _URI;
    }

    /// @dev Lets a protocol admin restrict token transfers.
    function setRestrictedTransfer(bool _restrictedTransfer) external onlyModuleAdmin {
        transfersRestricted = _restrictedTransfer;

        emit RestrictedTransferUpdated(_restrictedTransfer);
    }

    /**
     *      Internal functions.
     */

    /// @dev Runs on every transfer.
    function _beforeTokenTransfer(
        address operator,
        address from,
        address to,
        uint256[] memory ids,
        uint256[] memory amounts,
        bytes memory data
    ) internal override {
        super._beforeTokenTransfer(operator, from, to, ids, amounts, data);

        if (transfersRestricted && from != address(0) && to != address(0)) {
            require(
                hasRole(TRANSFER_ROLE, from) || hasRole(TRANSFER_ROLE, to),
                "NFTCollection: Transfers are restricted to or from TRANSFER_ROLE holders"
            );
        }
    }

    /// @dev See EIP-2771
    function _msgSender() internal view virtual override(Context, ERC2771Context) returns (address sender) {
        return ERC2771Context._msgSender();
    }

    /// @dev See EIP-2771
    function _msgData() internal view virtual override(Context, ERC2771Context) returns (bytes calldata) {
        return ERC2771Context._msgData();
    }

    /**
     *      Rest: view functions
     */

    /// @dev See ERC 165
    function supportsInterface(bytes4 interfaceId)
        public
        view
        virtual
        override(ERC1155PresetMinterPauserSupplyHolder, IERC165)
        returns (bool)
    {
        return super.supportsInterface(interfaceId) || interfaceId == type(IERC2981).interfaceId;
    }

    /// @dev See EIP 2918
    function royaltyInfo(uint256, uint256 salePrice)
        external
        view
        virtual
        override
        returns (address receiver, uint256 royaltyAmount)
    {
        receiver = controlCenter.getRoyaltyTreasury(address(this));
        royaltyAmount = (salePrice * royaltyBps) / controlCenter.MAX_BPS();
    }

    /// @dev See EIP 1155
    function uri(uint256 _nftId) public view override returns (string memory) {
        return tokenState[_nftId].uri;
    }

    /// @dev Alternative function to return a token's URI
    function tokenURI(uint256 _nftId) public view returns (string memory) {
        return tokenState[_nftId].uri;
    }

    /// @dev Returns the URI for the storefront-level metadata of the contract.
    function contractURI() public view returns (string memory) {
        return _contractURI;
    }

    /// @dev Returns the creator of an NFT
    function creator(uint256 _nftId) external view returns (address) {
        return tokenState[_nftId].creator;
    }
}<|MERGE_RESOLUTION|>--- conflicted
+++ resolved
@@ -145,14 +145,9 @@
     constructor(
         address payable _controlCenter,
         address _trustedForwarder,
-<<<<<<< HEAD
         string memory _uri,
         uint256 _royaltyBps
-    ) ERC1155PresetMinterPauser(_uri) ERC2771Context(_trustedForwarder) {
-=======
-        string memory _uri
     ) ERC1155PresetMinterPauserSupplyHolder(_uri) ERC2771Context(_trustedForwarder) {
->>>>>>> db30a96f
         // Set the protocol control center
         controlCenter = ProtocolControl(_controlCenter);
 
